--- conflicted
+++ resolved
@@ -50,14 +50,11 @@
         coupling_mask = HalfSplit(event_shape)
         transformer = Affine(event_shape=(coupling_mask.transformed_event_size,))
         conditioner_transform = FeedForward(
-<<<<<<< HEAD
-            input_event_shape=conditioner.input_shape,
-            output_event_shape=conditioner.output_shape,
-            parameter_shape=transformer.n_parameters,
-=======
-            input_event_shape=torch.Size((coupling_mask.constant_event_size,)),
-            n_transformer_parameters=transformer.n_parameters,
->>>>>>> 8b6870fc
+            input_event_shape=torch.Size((coupling_mask.constant_event_size,)),
+            n_transformer_parameters=transformer.n_parameters,
+            input_event_shape=conditioner.input_shape,
+            output_event_shape=conditioner.output_shape,
+            parameter_shape=transformer.n_parameters,
             context_shape=context_shape,
             **kwargs
         )
@@ -74,14 +71,11 @@
         coupling_mask = HalfSplit(event_shape)
         transformer = Affine(event_shape=(coupling_mask.transformed_event_size,)).invert()
         conditioner_transform = FeedForward(
-<<<<<<< HEAD
-            input_event_shape=conditioner.input_shape,
-            output_event_shape=conditioner.output_shape,
-            parameter_shape=transformer.n_parameters,
-=======
-            input_event_shape=torch.Size((coupling_mask.constant_event_size,)),
-            n_transformer_parameters=transformer.n_parameters,
->>>>>>> 8b6870fc
+            input_event_shape=torch.Size((coupling_mask.constant_event_size,)),
+            n_transformer_parameters=transformer.n_parameters,
+            input_event_shape=conditioner.input_shape,
+            output_event_shape=conditioner.output_shape,
+            parameter_shape=transformer.n_parameters,
             context_shape=context_shape,
             **kwargs
         )
@@ -96,14 +90,11 @@
         coupling_mask = HalfSplit(event_shape)
         transformer = Shift(event_shape=(coupling_mask.transformed_event_size,))
         conditioner_transform = FeedForward(
-<<<<<<< HEAD
-            input_event_shape=conditioner.input_shape,
-            output_event_shape=conditioner.output_shape,
-            parameter_shape=transformer.n_parameters,
-=======
-            input_event_shape=torch.Size((coupling_mask.constant_event_size,)),
-            n_transformer_parameters=transformer.n_parameters,
->>>>>>> 8b6870fc
+            input_event_shape=torch.Size((coupling_mask.constant_event_size,)),
+            n_transformer_parameters=transformer.n_parameters,
+            input_event_shape=conditioner.input_shape,
+            output_event_shape=conditioner.output_shape,
+            parameter_shape=transformer.n_parameters,
             context_shape=context_shape,
             **kwargs
         )
@@ -120,14 +111,11 @@
         coupling_mask = HalfSplit(event_shape)
         transformer = LinearRational(event_shape=(coupling_mask.transformed_event_size,), n_bins=n_bins)
         conditioner_transform = FeedForward(
-<<<<<<< HEAD
-            input_event_shape=conditioner.input_shape,
-            output_event_shape=conditioner.output_shape,
-            parameter_shape=transformer.n_parameters,
-=======
-            input_event_shape=torch.Size((coupling_mask.constant_event_size,)),
-            n_transformer_parameters=transformer.n_parameters,
->>>>>>> 8b6870fc
+            input_event_shape=torch.Size((coupling_mask.constant_event_size,)),
+            n_transformer_parameters=transformer.n_parameters,
+            input_event_shape=conditioner.input_shape,
+            output_event_shape=conditioner.output_shape,
+            parameter_shape=transformer.n_parameters,
             context_shape=context_shape,
             **kwargs
         )
@@ -143,14 +131,11 @@
         coupling_mask = HalfSplit(event_shape)
         transformer = RationalQuadratic(event_shape=(coupling_mask.transformed_event_size,), n_bins=n_bins)
         conditioner_transform = FeedForward(
-<<<<<<< HEAD
-            input_event_shape=conditioner.input_shape,
-            output_event_shape=conditioner.output_shape,
-            parameter_shape=transformer.n_parameters,
-=======
-            input_event_shape=torch.Size((coupling_mask.constant_event_size,)),
-            n_transformer_parameters=transformer.n_parameters,
->>>>>>> 8b6870fc
+            input_event_shape=torch.Size((coupling_mask.constant_event_size,)),
+            n_transformer_parameters=transformer.n_parameters,
+            input_event_shape=conditioner.input_shape,
+            output_event_shape=conditioner.output_shape,
+            parameter_shape=transformer.n_parameters,
             context_shape=context_shape,
             **kwargs
         )
@@ -168,14 +153,11 @@
         # Parameter order: [c1, c2, c3, c4, ..., ck] for all components
         # Each component has parameter order [a_unc, b, w_unc]
         conditioner_transform = FeedForward(
-<<<<<<< HEAD
-            input_event_shape=conditioner.input_shape,
-            output_event_shape=conditioner.output_shape,
-            parameter_shape=transformer.n_parameters,
-=======
-            input_event_shape=torch.Size((coupling_mask.constant_event_size,)),
-            n_transformer_parameters=transformer.n_parameters,
->>>>>>> 8b6870fc
+            input_event_shape=torch.Size((coupling_mask.constant_event_size,)),
+            n_transformer_parameters=transformer.n_parameters,
+            input_event_shape=conditioner.input_shape,
+            output_event_shape=conditioner.output_shape,
+            parameter_shape=transformer.n_parameters,
             context_shape=context_shape,
             **kwargs
         )
@@ -212,11 +194,8 @@
         conditioner_transform = MADE(
             input_event_shape=event_shape,
             output_event_shape=event_shape,
-<<<<<<< HEAD
-            parameter_shape=transformer.n_parameters,
-=======
-            n_transformer_parameters=transformer.n_parameters // event_size,
->>>>>>> 8b6870fc
+            n_transformer_parameters=transformer.n_parameters // event_size,
+            parameter_shape=transformer.n_parameters,
             context_shape=context_shape,
             **kwargs
         )
@@ -239,11 +218,8 @@
         conditioner_transform = MADE(
             input_event_shape=event_shape,
             output_event_shape=event_shape,
-<<<<<<< HEAD
-            parameter_shape=transformer.n_parameters,
-=======
-            n_transformer_parameters=transformer.n_parameters // event_size,
->>>>>>> 8b6870fc
+            n_transformer_parameters=transformer.n_parameters // event_size,
+            parameter_shape=transformer.n_parameters,
             context_shape=context_shape,
             **kwargs
         )
@@ -266,11 +242,8 @@
         conditioner_transform = MADE(
             input_event_shape=event_shape,
             output_event_shape=event_shape,
-<<<<<<< HEAD
-            parameter_shape=transformer.n_parameters,
-=======
-            n_transformer_parameters=transformer.n_parameters // event_size,
->>>>>>> 8b6870fc
+            parameter_shape=transformer.n_parameters,
+            n_transformer_parameters=transformer.n_parameters // event_size,
             context_shape=context_shape,
             **kwargs
         )
@@ -292,11 +265,8 @@
         conditioner_transform = MADE(
             input_event_shape=event_shape,
             output_event_shape=event_shape,
-<<<<<<< HEAD
-            parameter_shape=transformer.n_parameters,
-=======
-            n_transformer_parameters=transformer.n_parameters // event_size,
->>>>>>> 8b6870fc
+            n_transformer_parameters=transformer.n_parameters // event_size,
+            parameter_shape=transformer.n_parameters,
             context_shape=context_shape,
             **kwargs
         )
@@ -320,11 +290,8 @@
         conditioner_transform = MADE(
             input_event_shape=event_shape,
             output_event_shape=event_shape,
-<<<<<<< HEAD
-            parameter_shape=transformer.n_parameters,
-=======
-            n_transformer_parameters=transformer.n_parameters // event_size,
->>>>>>> 8b6870fc
+            n_transformer_parameters=transformer.n_parameters // event_size,
+            parameter_shape=transformer.n_parameters,
             context_shape=context_shape,
             **kwargs
         )
@@ -352,11 +319,8 @@
         conditioner_transform = MADE(
             input_event_shape=event_shape,
             output_event_shape=event_shape,
-<<<<<<< HEAD
-            parameter_shape=transformer.n_parameters,
-=======
-            n_transformer_parameters=transformer.n_parameters // event_size,
->>>>>>> 8b6870fc
+            n_transformer_parameters=transformer.n_parameters // event_size,
+            parameter_shape=transformer.n_parameters,
             context_shape=context_shape,
             **kwargs
         )
