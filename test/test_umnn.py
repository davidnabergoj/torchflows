--- conflicted
+++ resolved
@@ -8,14 +8,9 @@
 from test.constants import __test_constants
 
 
-<<<<<<< HEAD
 @pytest.mark.skip(reason="Not finalized")
-@pytest.mark.parametrize('batch_shape', [(1,), (2,), (5,), (2, 4), (100,), (5, 1, 6, 7), (3, 13, 8)])
-@pytest.mark.parametrize('event_shape', [(2,), (3,), (2, 4), (25,)])
-=======
 @pytest.mark.parametrize('batch_shape', __test_constants["batch_shape"])
 @pytest.mark.parametrize('event_shape', __test_constants["event_shape"])
->>>>>>> 30266547
 def test_umnn(batch_shape: Tuple, event_shape: Tuple):
     # Event shape cannot be too big, otherwise
     torch.manual_seed(0)
