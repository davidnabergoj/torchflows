[build-system]
requires = ["setuptools>=61.0"]
build-backend = "setuptools.build_meta"

[project]
name = "torchflows"
<<<<<<< HEAD
version = "1.0.3"
=======
version = "1.0.4"
>>>>>>> a27eb36a
authors = [
    { name = "David Nabergoj", email = "david.nabergoj@fri.uni-lj.si" },
]
description = "Normalizing flows in PyTorch"
readme = "README.md"
requires-python = ">=3.7"
classifiers = [
    "Programming Language :: Python :: 3",
    "License :: OSI Approved :: MIT License",
    "Operating System :: OS Independent",
]
dependencies = [
    'torch>=2.0.1',
    'numpy>=1.26.0, < 2',
    'torchdiffeq>=0.2.3',
    'tqdm>=4.65.0',
]

[project.urls]
Homepage = "https://github.com/davidnabergoj/torchflows"
Issues = "https://github.com/davidnabergoj/torchflows/issues"<|MERGE_RESOLUTION|>--- conflicted
+++ resolved
@@ -4,11 +4,7 @@
 
 [project]
 name = "torchflows"
-<<<<<<< HEAD
-version = "1.0.3"
-=======
 version = "1.0.4"
->>>>>>> a27eb36a
 authors = [
     { name = "David Nabergoj", email = "david.nabergoj@fri.uni-lj.si" },
 ]
